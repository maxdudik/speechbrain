--- conflicted
+++ resolved
@@ -67,11 +67,8 @@
         cnn_kernelsize=(3, 3),
         time_pooling=False,
         time_pooling_size=2,
-<<<<<<< HEAD
-=======
         freq_pooling_size=2,
         rnn_class=LiGRU,
->>>>>>> f87ccbb8
         inter_layer_pooling_size=2,
         using_2d_pooling=False,
         rnn_layers=4,
