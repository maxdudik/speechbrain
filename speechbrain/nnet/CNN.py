"""Library implementing convolutional neural networks.

Authors
 * Mirco Ravanelli 2020
 * Jianyuan Zhong 2020
 * Cem Subakan 2021
 * Davide Borra 2021
 * Andreas Nautsch 2022
 * Sarthak Yadav 2022
"""

import math
import torch
import logging
import numpy as np
import torch.nn as nn
import torch.nn.functional as F
import torchaudio
from typing import Tuple
from speechbrain.processing.signal_processing import (
    gabor_impulse_response,
    gabor_impulse_response_legacy_complex,
)

logger = logging.getLogger(__name__)


class SincConv(nn.Module):
    """This function implements SincConv (SincNet).

    M. Ravanelli, Y. Bengio, "Speaker Recognition from raw waveform with
    SincNet", in Proc. of  SLT 2018 (https://arxiv.org/abs/1808.00158)

    Arguments
    ---------
    input_shape : tuple
        The shape of the input. Alternatively use ``in_channels``.
    in_channels : int
        The number of input channels. Alternatively use ``input_shape``.
    out_channels : int
        It is the number of output channels.
    kernel_size: int
        Kernel size of the convolutional filters.
    stride : int
        Stride factor of the convolutional filters. When the stride factor > 1,
        a decimation in time is performed.
    dilation : int
        Dilation factor of the convolutional filters.
    padding : str
        (same, valid, causal). If "valid", no padding is performed.
        If "same" and stride is 1, output shape is the same as the input shape.
        "causal" results in causal (dilated) convolutions.
    padding_mode : str
        This flag specifies the type of padding. See torch.nn documentation
        for more information.
    groups : int
        This option specifies the convolutional groups. See torch.nn
        documentation for more information.
    bias : bool
        If True, the additive bias b is adopted.
    sample_rate : int,
        Sampling rate of the input signals. It is only used for sinc_conv.
    min_low_hz : float
        Lowest possible frequency (in Hz) for a filter. It is only used for
        sinc_conv.
    min_low_hz : float
        Lowest possible value (in Hz) for a filter bandwidth.

    Example
    -------
    >>> inp_tensor = torch.rand([10, 16000])
    >>> conv = SincConv(input_shape=inp_tensor.shape, out_channels=25, kernel_size=11)
    >>> out_tensor = conv(inp_tensor)
    >>> out_tensor.shape
    torch.Size([10, 16000, 25])
    """

    def __init__(
        self,
        out_channels,
        kernel_size,
        input_shape=None,
        in_channels=None,
        stride=1,
        dilation=1,
        padding="same",
        padding_mode="reflect",
        sample_rate=16000,
        min_low_hz=50,
        min_band_hz=50,
    ):
        super().__init__()
        self.in_channels = in_channels
        self.out_channels = out_channels
        self.kernel_size = kernel_size
        self.stride = stride
        self.dilation = dilation
        self.padding = padding
        self.padding_mode = padding_mode
        self.sample_rate = sample_rate
        self.min_low_hz = min_low_hz
        self.min_band_hz = min_band_hz

        # input shape inference
        if input_shape is None and self.in_channels is None:
            raise ValueError("Must provide one of input_shape or in_channels")

        if self.in_channels is None:
            self.in_channels = self._check_input_shape(input_shape)

        if self.out_channels % self.in_channels != 0:
            raise ValueError(
                "Number of output channels must be divisible by in_channels"
            )

        # Initialize Sinc filters
        self._init_sinc_conv()

    def forward(self, x):
        """Returns the output of the convolution.

        Arguments
        ---------
        x : torch.Tensor (batch, time, channel)
            input to convolve. 2d or 4d tensors are expected.

        """
        x = x.transpose(1, -1)
        self.device = x.device

        unsqueeze = x.ndim == 2
        if unsqueeze:
            x = x.unsqueeze(1)

        if self.padding == "same":
            x = self._manage_padding(
                x, self.kernel_size, self.dilation, self.stride
            )

        elif self.padding == "causal":
            num_pad = (self.kernel_size - 1) * self.dilation
            x = F.pad(x, (num_pad, 0))

        elif self.padding == "valid":
            pass

        else:
            raise ValueError(
                "Padding must be 'same', 'valid' or 'causal'. Got %s."
                % (self.padding)
            )

        sinc_filters = self._get_sinc_filters()

        wx = F.conv1d(
            x,
            sinc_filters,
            stride=self.stride,
            padding=0,
            dilation=self.dilation,
            groups=self.in_channels,
        )

        if unsqueeze:
            wx = wx.squeeze(1)

        wx = wx.transpose(1, -1)

        return wx

    def _check_input_shape(self, shape):
        """Checks the input shape and returns the number of input channels.
        """

        if len(shape) == 2:
            in_channels = 1
        elif len(shape) == 3:
            in_channels = shape[-1]
        else:
            raise ValueError(
                "sincconv expects 2d or 3d inputs. Got " + str(len(shape))
            )

        # Kernel size must be odd
        if self.kernel_size % 2 == 0:
            raise ValueError(
                "The field kernel size must be an odd number. Got %s."
                % (self.kernel_size)
            )
        return in_channels

    def _get_sinc_filters(self,):
        """This functions creates the sinc-filters to used for sinc-conv.
        """
        # Computing the low frequencies of the filters
        low = self.min_low_hz + torch.abs(self.low_hz_)

        # Setting minimum band and minimum freq
        high = torch.clamp(
            low + self.min_band_hz + torch.abs(self.band_hz_),
            self.min_low_hz,
            self.sample_rate / 2,
        )
        band = (high - low)[:, 0]

        # Passing from n_ to the corresponding f_times_t domain
        self.n_ = self.n_.to(self.device)
        self.window_ = self.window_.to(self.device)
        f_times_t_low = torch.matmul(low, self.n_)
        f_times_t_high = torch.matmul(high, self.n_)

        # Left part of the filters.
        band_pass_left = (
            (torch.sin(f_times_t_high) - torch.sin(f_times_t_low))
            / (self.n_ / 2)
        ) * self.window_

        # Central element of the filter
        band_pass_center = 2 * band.view(-1, 1)

        # Right part of the filter (sinc filters are symmetric)
        band_pass_right = torch.flip(band_pass_left, dims=[1])

        # Combining left, central, and right part of the filter
        band_pass = torch.cat(
            [band_pass_left, band_pass_center, band_pass_right], dim=1
        )

        # Amplitude normalization
        band_pass = band_pass / (2 * band[:, None])

        # Setting up the filter coefficients
        filters = band_pass.view(self.out_channels, 1, self.kernel_size)

        return filters

    def _init_sinc_conv(self):
        """Initializes the parameters of the sinc_conv layer."""

        # Initialize filterbanks such that they are equally spaced in Mel scale
        high_hz = self.sample_rate / 2 - (self.min_low_hz + self.min_band_hz)

        mel = torch.linspace(
            self._to_mel(self.min_low_hz),
            self._to_mel(high_hz),
            self.out_channels + 1,
        )

        hz = self._to_hz(mel)

        # Filter lower frequency and bands
        self.low_hz_ = hz[:-1].unsqueeze(1)
        self.band_hz_ = (hz[1:] - hz[:-1]).unsqueeze(1)

        # Maiking freq and bands learnable
        self.low_hz_ = nn.Parameter(self.low_hz_)
        self.band_hz_ = nn.Parameter(self.band_hz_)

        # Hamming window
        n_lin = torch.linspace(
            0, (self.kernel_size / 2) - 1, steps=int((self.kernel_size / 2))
        )
        self.window_ = 0.54 - 0.46 * torch.cos(
            2 * math.pi * n_lin / self.kernel_size
        )

        # Time axis  (only half is needed due to symmetry)
        n = (self.kernel_size - 1) / 2.0
        self.n_ = (
            2 * math.pi * torch.arange(-n, 0).view(1, -1) / self.sample_rate
        )

    def _to_mel(self, hz):
        """Converts frequency in Hz to the mel scale.
        """
        return 2595 * np.log10(1 + hz / 700)

    def _to_hz(self, mel):
        """Converts frequency in the mel scale to Hz.
        """
        return 700 * (10 ** (mel / 2595) - 1)

    def _manage_padding(
        self, x, kernel_size: int, dilation: int, stride: int,
    ):
        """This function performs zero-padding on the time axis
        such that their lengths is unchanged after the convolution.

        Arguments
        ---------
        x : torch.Tensor
            Input tensor.
        kernel_size : int
            Size of kernel.
        dilation : int
            Dilation used.
        stride : int
            Stride.
        """

        # Detecting input shape
        L_in = self.in_channels

        # Time padding
        padding = get_padding_elem(L_in, stride, kernel_size, dilation)

        # Applying padding
        x = F.pad(x, padding, mode=self.padding_mode)

        return x


class Conv1d(nn.Module):
    """This function implements 1d convolution.

    Arguments
    ---------
    out_channels : int
        It is the number of output channels.
    kernel_size : int
        Kernel size of the convolutional filters.
    input_shape : tuple
        The shape of the input. Alternatively use ``in_channels``.
    in_channels : int
        The number of input channels. Alternatively use ``input_shape``.
    stride : int
        Stride factor of the convolutional filters. When the stride factor > 1,
        a decimation in time is performed.
    dilation : int
        Dilation factor of the convolutional filters.
    padding : str
        (same, valid, causal). If "valid", no padding is performed.
        If "same" and stride is 1, output shape is the same as the input shape.
        "causal" results in causal (dilated) convolutions.
    groups: int
        Number of blocked connections from input channels to output channels.
    padding_mode : str
        This flag specifies the type of padding. See torch.nn documentation
        for more information.
    skip_transpose : bool
        If False, uses batch x time x channel convention of speechbrain.
        If True, uses batch x channel x time convention.
    weight_norm : bool
        If True, use weight normalization,
        to be removed with self.remove_weight_norm() at inference

    Example
    -------
    >>> inp_tensor = torch.rand([10, 40, 16])
    >>> cnn_1d = Conv1d(
    ...     input_shape=inp_tensor.shape, out_channels=8, kernel_size=5
    ... )
    >>> out_tensor = cnn_1d(inp_tensor)
    >>> out_tensor.shape
    torch.Size([10, 40, 8])
    """

    def __init__(
        self,
        out_channels,
        kernel_size,
        input_shape=None,
        in_channels=None,
        stride=1,
        dilation=1,
        padding="same",
        groups=1,
        bias=True,
        padding_mode="reflect",
        skip_transpose=False,
        weight_norm=False,
    ):
        super().__init__()
        self.kernel_size = kernel_size
        self.stride = stride
        self.dilation = dilation
        self.padding = padding
        self.padding_mode = padding_mode
        self.unsqueeze = False
        self.skip_transpose = skip_transpose

        if input_shape is None and in_channels is None:
            raise ValueError("Must provide one of input_shape or in_channels")

        if in_channels is None:
            in_channels = self._check_input_shape(input_shape)

        self.in_channels = in_channels

        self.conv = nn.Conv1d(
            in_channels,
            out_channels,
            self.kernel_size,
            stride=self.stride,
            dilation=self.dilation,
            padding=0,
            groups=groups,
            bias=bias,
        )

        if weight_norm:
            self.conv = nn.utils.weight_norm(self.conv)

    def forward(self, x):
        """Returns the output of the convolution.

        Arguments
        ---------
        x : torch.Tensor (batch, time, channel)
            input to convolve. 2d or 4d tensors are expected.
        """

        if not self.skip_transpose:
            x = x.transpose(1, -1)

        if self.unsqueeze:
            x = x.unsqueeze(1)

        if self.padding == "same":
            x = self._manage_padding(
                x, self.kernel_size, self.dilation, self.stride
            )

        elif self.padding == "causal":
            num_pad = (self.kernel_size - 1) * self.dilation
            x = F.pad(x, (num_pad, 0))

        elif self.padding == "valid":
            pass

        else:
            raise ValueError(
                "Padding must be 'same', 'valid' or 'causal'. Got "
                + self.padding
            )

        wx = self.conv(x)

        if self.unsqueeze:
            wx = wx.squeeze(1)

        if not self.skip_transpose:
            wx = wx.transpose(1, -1)

        return wx

    def _manage_padding(
        self, x, kernel_size: int, dilation: int, stride: int,
    ):
        """This function performs zero-padding on the time axis
        such that their lengths is unchanged after the convolution.

        Arguments
        ---------
        x : torch.Tensor
            Input tensor.
        kernel_size : int
            Size of kernel.
        dilation : int
            Dilation used.
        stride : int
            Stride.
        """

        # Detecting input shape
        L_in = self.in_channels

        # Time padding
        padding = get_padding_elem(L_in, stride, kernel_size, dilation)

        # Applying padding
        x = F.pad(x, padding, mode=self.padding_mode)

        return x

    def _check_input_shape(self, shape):
        """Checks the input shape and returns the number of input channels.
        """

        if len(shape) == 2:
            self.unsqueeze = True
            in_channels = 1
        elif self.skip_transpose:
            in_channels = shape[1]
        elif len(shape) == 3:
            in_channels = shape[2]
        else:
            raise ValueError(
                "conv1d expects 2d, 3d inputs. Got " + str(len(shape))
            )

        # Kernel size must be odd
        if self.kernel_size % 2 == 0:
            raise ValueError(
                "The field kernel size must be an odd number. Got %s."
                % (self.kernel_size)
            )
        return in_channels

    def remove_weight_norm(self):
        """Removes weight normalization at inference if used during training.
        """
        self.conv = nn.utils.remove_weight_norm(self.conv)


class Conv2d(nn.Module):
    """This function implements 2d convolution.

    Arguments
    ---------
    out_channels : int
        It is the number of output channels.
    kernel_size : tuple
        Kernel size of the 2d convolutional filters over time and frequency
        axis.
    input_shape : tuple
        The shape of the input. Alternatively use ``in_channels``.
    in_channels : int
        The number of input channels. Alternatively use ``input_shape``.
    stride: int
        Stride factor of the 2d convolutional filters over time and frequency
        axis.
    dilation : int
        Dilation factor of the 2d convolutional filters over time and
        frequency axis.
    padding : str
        (same, valid). If "valid", no padding is performed.
        If "same" and stride is 1, output shape is same as input shape.
    padding_mode : str
        This flag specifies the type of padding. See torch.nn documentation
        for more information.
    groups : int
        This option specifies the convolutional groups. See torch.nn
        documentation for more information.
    bias : bool
        If True, the additive bias b is adopted.
<<<<<<< HEAD
    max_norm: float
        kernel max-norm.
    transpose: bool
        If True, the convolution is done with the format (B, C, H, W).
        If False, the convolution is dine with (B, H, W, C).
=======
    skip_transpose : bool
        If False, uses batch x time x channel convention of speechbrain.
        If True, uses batch x channel x time convention.
    weight_norm : bool
        If True, use weight normalization,
        to be removed with self.remove_weight_norm() at inference
>>>>>>> 1b5811cf

    Example
    -------
    >>> inp_tensor = torch.rand([10, 40, 16, 8])
    >>> cnn_2d = Conv2d(
    ...     input_shape=inp_tensor.shape, out_channels=5, kernel_size=(7, 3)
    ... )
    >>> out_tensor = cnn_2d(inp_tensor)
    >>> out_tensor.shape
    torch.Size([10, 40, 16, 5])
    """

    def __init__(
        self,
        out_channels,
        kernel_size,
        input_shape=None,
        in_channels=None,
        stride=(1, 1),
        dilation=(1, 1),
        padding="same",
        groups=1,
        bias=True,
        padding_mode="reflect",
<<<<<<< HEAD
        max_norm=None,
        transpose=False,
=======
        skip_transpose=False,
        weight_norm=False,
>>>>>>> 1b5811cf
    ):
        super().__init__()

        # handle the case if some parameter is int
        if isinstance(kernel_size, int):
            kernel_size = (kernel_size, kernel_size)
        if isinstance(stride, int):
            stride = (stride, stride)
        if isinstance(dilation, int):
            dilation = (dilation, dilation)

        self.kernel_size = kernel_size
        self.stride = stride
        self.dilation = dilation
        self.padding = padding
        self.padding_mode = padding_mode
        self.unsqueeze = False
<<<<<<< HEAD
        self.max_norm = max_norm
        self.transpose = transpose
=======
        self.skip_transpose = skip_transpose
>>>>>>> 1b5811cf

        if input_shape is None and in_channels is None:
            raise ValueError("Must provide one of input_shape or in_channels")

        if in_channels is None:
            in_channels = self._check_input(input_shape)

        self.in_channels = in_channels

        # Weights are initialized following pytorch approach
        self.conv = nn.Conv2d(
            self.in_channels,
            out_channels,
            self.kernel_size,
            stride=self.stride,
            padding=0,
            dilation=self.dilation,
            groups=groups,
            bias=bias,
        )

        if weight_norm:
            self.conv = nn.utils.weight_norm(self.conv)

    def forward(self, x):
        """Returns the output of the convolution.

        Arguments
        ---------
        x : torch.Tensor (batch, time, channel)
            input to convolve. 2d or 4d tensors are expected.

        """
<<<<<<< HEAD
        x = x.transpose(1, -1)  # (B, H, W, C)-->(B, C, W, H)
        if self.transpose:
            x = x.transpose(-1, -2)  # (B, C, W, H)-->(B, C, H, W)
=======
        if not self.skip_transpose:
            x = x.transpose(1, -1)

>>>>>>> 1b5811cf
        if self.unsqueeze:
            x = x.unsqueeze(1)

        if self.padding == "same":
            x = self._manage_padding(
                x, self.kernel_size, self.dilation, self.stride
            )

        elif self.padding == "valid":
            pass

        else:
            raise ValueError(
                "Padding must be 'same' or 'valid'. Got " + self.padding
            )

        if self.max_norm is not None:
            self.conv.weight.data = torch.renorm(
                self.conv.weight.data, p=2, dim=0, maxnorm=self.max_norm
            )

        wx = self.conv(x)

        if self.unsqueeze:
            wx = wx.squeeze(1)
<<<<<<< HEAD
        if self.transpose:
            wx = wx.transpose(-1, -2)  # (B, C, H, W)-->(B, C, W, H)
        wx = wx.transpose(1, -1)  # (B, H, W, C)
=======

        if not self.skip_transpose:
            wx = wx.transpose(1, -1)

>>>>>>> 1b5811cf
        return wx

    def _manage_padding(
        self,
        x,
        kernel_size: Tuple[int, int],
        dilation: Tuple[int, int],
        stride: Tuple[int, int],
    ):
        """This function performs zero-padding on the time and frequency axes
        such that their lengths is unchanged after the convolution.

        Arguments
        ---------
        x : torch.Tensor
        kernel_size : int
        dilation : int
        stride: int
        """
        # Detecting input shape
        L_in = self.in_channels

        # Time padding
        padding_time = get_padding_elem(
            L_in, stride[-1], kernel_size[-1], dilation[-1]
        )

        padding_freq = get_padding_elem(
            L_in, stride[-2], kernel_size[-2], dilation[-2]
        )
        padding = padding_time + padding_freq

        # Applying padding
        x = nn.functional.pad(x, padding, mode=self.padding_mode)

        return x

    def _check_input(self, shape):
        """Checks the input shape and returns the number of input channels.
        """

        if len(shape) == 3:
            self.unsqueeze = True
            in_channels = 1

        elif len(shape) == 4:
            in_channels = shape[3]

        else:
            raise ValueError("Expected 3d or 4d inputs. Got " + len(shape))

        # Kernel size must be odd
        if self.kernel_size[0] % 2 == 0 or self.kernel_size[1] % 2 == 0:
            raise ValueError(
                "The field kernel size must be an odd number. Got %s."
                % (self.kernel_size)
            )

        return in_channels

    def remove_weight_norm(self):
        """Removes weight normalization at inference if used during training.
        """
        self.conv = nn.utils.remove_weight_norm(self.conv)


class ConvTranspose1d(nn.Module):
    """This class implements 1d transposed convolution with speechbrain.
    Transpose convolution is normally used to perform upsampling.

    Arguments
    ---------
    out_channels : int
        It is the number of output channels.
    kernel_size : int
        Kernel size of the convolutional filters.
    input_shape : tuple
        The shape of the input. Alternatively use ``in_channels``.
    in_channels : int
        The number of input channels. Alternatively use ``input_shape``.
    stride : int
        Stride factor of the convolutional filters. When the stride factor > 1,
        upsampling in time is performed.
    dilation : int
        Dilation factor of the convolutional filters.
    padding : str or int
        To have in output the target dimension, we suggest tuning the kernel
        size and the padding properly. We also support the following function
        to have some control over the padding and the corresponding ouput
        dimensionality.
        if "valid", no padding is applied
        if "same", padding amount is inferred so that the output size is closest
        to possible to input size. Note that for some kernel_size / stride combinations
        it is not possible to obtain the exact same size, but we return the closest
        possible size.
        if "factor", padding amount is inferred so that the output size is closest
        to inputsize*stride. Note that for some kernel_size / stride combinations
        it is not possible to obtain the exact size, but we return the closest
        possible size.
        if an integer value is entered, a custom padding is used.
    output_padding : int,
        Additional size added to one side of the output shape
    groups: int
        Number of blocked connections from input channels to output channels.
        Default: 1
    bias: bool
        If True, adds a learnable bias to the output
    skip_transpose : bool
        If False, uses batch x time x channel convention of speechbrain.
        If True, uses batch x channel x time convention.
    weight_norm : bool
        If True, use weight normalization,
        to be removed with self.remove_weight_norm() at inference

    Example
    -------
    >>> from speechbrain.nnet.CNN import Conv1d, ConvTranspose1d
    >>> inp_tensor = torch.rand([10, 12, 40]) #[batch, time, fea]
    >>> convtranspose_1d = ConvTranspose1d(
    ...     input_shape=inp_tensor.shape, out_channels=8, kernel_size=3, stride=2
    ... )
    >>> out_tensor = convtranspose_1d(inp_tensor)
    >>> out_tensor.shape
    torch.Size([10, 25, 8])

    >>> # Combination of Conv1d and ConvTranspose1d
    >>> from speechbrain.nnet.CNN import Conv1d, ConvTranspose1d
    >>> signal = torch.tensor([1,100])
    >>> signal = torch.rand([1,100]) #[batch, time]
    >>> conv1d = Conv1d(input_shape=signal.shape, out_channels=1, kernel_size=3, stride=2)
    >>> conv_out = conv1d(signal)
    >>> conv_t = ConvTranspose1d(input_shape=conv_out.shape, out_channels=1, kernel_size=3, stride=2, padding=1)
    >>> signal_rec = conv_t(conv_out, output_size=[100])
    >>> signal_rec.shape
    torch.Size([1, 100])

    >>> signal = torch.rand([1,115]) #[batch, time]
    >>> conv_t = ConvTranspose1d(input_shape=signal.shape, out_channels=1, kernel_size=3, stride=2, padding='same')
    >>> signal_rec = conv_t(signal)
    >>> signal_rec.shape
    torch.Size([1, 115])

    >>> signal = torch.rand([1,115]) #[batch, time]
    >>> conv_t = ConvTranspose1d(input_shape=signal.shape, out_channels=1, kernel_size=7, stride=2, padding='valid')
    >>> signal_rec = conv_t(signal)
    >>> signal_rec.shape
    torch.Size([1, 235])

    >>> signal = torch.rand([1,115]) #[batch, time]
    >>> conv_t = ConvTranspose1d(input_shape=signal.shape, out_channels=1, kernel_size=7, stride=2, padding='factor')
    >>> signal_rec = conv_t(signal)
    >>> signal_rec.shape
    torch.Size([1, 231])

    >>> signal = torch.rand([1,115]) #[batch, time]
    >>> conv_t = ConvTranspose1d(input_shape=signal.shape, out_channels=1, kernel_size=3, stride=2, padding=10)
    >>> signal_rec = conv_t(signal)
    >>> signal_rec.shape
    torch.Size([1, 211])

    """

    def __init__(
        self,
        out_channels,
        kernel_size,
        input_shape=None,
        in_channels=None,
        stride=1,
        dilation=1,
        padding=0,
        output_padding=0,
        groups=1,
        bias=True,
        skip_transpose=False,
        weight_norm=False,
    ):
        super().__init__()
        self.kernel_size = kernel_size
        self.stride = stride
        self.dilation = dilation
        self.padding = padding
        self.unsqueeze = False
        self.skip_transpose = skip_transpose

        if input_shape is None and in_channels is None:
            raise ValueError("Must provide one of input_shape or in_channels")

        if in_channels is None:
            in_channels = self._check_input_shape(input_shape)

        if self.padding == "same":
            L_in = input_shape[-1] if skip_transpose else input_shape[1]
            padding_value = get_padding_elem_transposed(
                L_in,
                L_in,
                stride=stride,
                kernel_size=kernel_size,
                dilation=dilation,
                output_padding=output_padding,
            )
        elif self.padding == "factor":
            L_in = input_shape[-1] if skip_transpose else input_shape[1]
            padding_value = get_padding_elem_transposed(
                L_in * stride,
                L_in,
                stride=stride,
                kernel_size=kernel_size,
                dilation=dilation,
                output_padding=output_padding,
            )
        elif self.padding == "valid":
            padding_value = 0
        elif type(self.padding) is int:
            padding_value = padding
        else:
            raise ValueError("Not supported padding type")

        self.conv = nn.ConvTranspose1d(
            in_channels,
            out_channels,
            self.kernel_size,
            stride=self.stride,
            dilation=self.dilation,
            padding=padding_value,
            groups=groups,
            bias=bias,
        )

        if weight_norm:
            self.conv = nn.utils.weight_norm(self.conv)

    def forward(self, x, output_size=None):
        """Returns the output of the convolution.

        Arguments
        ---------
        x : torch.Tensor (batch, time, channel)
            input to convolve. 2d or 4d tensors are expected.
        """

        if not self.skip_transpose:
            x = x.transpose(1, -1)

        if self.unsqueeze:
            x = x.unsqueeze(1)

        wx = self.conv(x, output_size=output_size)

        if self.unsqueeze:
            wx = wx.squeeze(1)

        if not self.skip_transpose:
            wx = wx.transpose(1, -1)

        return wx

    def _check_input_shape(self, shape):
        """Checks the input shape and returns the number of input channels.
        """

        if len(shape) == 2:
            self.unsqueeze = True
            in_channels = 1
        elif self.skip_transpose:
            in_channels = shape[1]
        elif len(shape) == 3:
            in_channels = shape[2]
        else:
            raise ValueError(
                "conv1d expects 2d, 3d inputs. Got " + str(len(shape))
            )

        return in_channels

    def remove_weight_norm(self):
        """Removes weight normalization at inference if used during training.
        """
        self.conv = nn.utils.remove_weight_norm(self.conv)


class DepthwiseSeparableConv1d(nn.Module):
    """This class implements the depthwise separable 1d convolution.

    First, a channel-wise convolution is applied to the input
    Then, a point-wise convolution to project the input to output

    Arguments
    ---------
    out_channels : int
        It is the number of output channels.
    kernel_size : int
        Kernel size of the convolutional filters.
    input_shape : tuple
        Expected shape of the input.
    stride : int
        Stride factor of the convolutional filters. When the stride factor > 1,
        a decimation in time is performed.
    dilation : int
        Dilation factor of the convolutional filters.
    padding : str
        (same, valid, causal). If "valid", no padding is performed.
        If "same" and stride is 1, output shape is the same as the input shape.
        "causal" results in causal (dilated) convolutions.
    padding_mode : str
        This flag specifies the type of padding. See torch.nn documentation
        for more information.
    bias : bool
        If True, the additive bias b is adopted.

    Example
    -------
    >>> inp = torch.randn([8, 120, 40])
    >>> conv = DepthwiseSeparableConv1d(256, 3, input_shape=inp.shape)
    >>> out = conv(inp)
    >>> out.shape
    torch.Size([8, 120, 256])
    """

    def __init__(
        self,
        out_channels,
        kernel_size,
        input_shape,
        stride=1,
        dilation=1,
        padding="same",
        bias=True,
    ):
        super().__init__()

        assert len(input_shape) == 3, "input must be a 3d tensor"

        bz, time, chn = input_shape

        self.depthwise = Conv1d(
            chn,
            kernel_size,
            input_shape=input_shape,
            stride=stride,
            dilation=dilation,
            padding=padding,
            groups=chn,
            bias=bias,
        )

        self.pointwise = Conv1d(
            out_channels, kernel_size=1, input_shape=input_shape,
        )

    def forward(self, x):
        """Returns the output of the convolution.

        Arguments
        ---------
        x : torch.Tensor (batch, time, channel)
            input to convolve. 3d tensors are expected.
        """
        return self.pointwise(self.depthwise(x))


class DepthwiseSeparableConv2d(nn.Module):
    """This class implements the depthwise separable 2d convolution.

    First, a channel-wise convolution is applied to the input
    Then, a point-wise convolution to project the input to output

    Arguments
    ---------
    ut_channels : int
        It is the number of output channels.
    kernel_size : int
        Kernel size of the convolutional filters.
    stride : int
        Stride factor of the convolutional filters. When the stride factor > 1,
        a decimation in time is performed.
    dilation : int
        Dilation factor of the convolutional filters.
    padding : str
        (same, valid, causal). If "valid", no padding is performed.
        If "same" and stride is 1, output shape is the same as the input shape.
        "causal" results in causal (dilated) convolutions.
    padding_mode : str
        This flag specifies the type of padding. See torch.nn documentation
        for more information.
    bias : bool
        If True, the additive bias b is adopted.

    Example
    -------
    >>> inp = torch.randn([8, 120, 40, 1])
    >>> conv = DepthwiseSeparableConv2d(256, (3, 3), input_shape=inp.shape)
    >>> out = conv(inp)
    >>> out.shape
    torch.Size([8, 120, 40, 256])
    """

    def __init__(
        self,
        out_channels,
        kernel_size,
        input_shape,
        stride=(1, 1),
        dilation=(1, 1),
        padding="same",
        bias=True,
    ):
        super().__init__()

        # handle the case if some parameter is int
        if isinstance(kernel_size, int):
            kernel_size = (kernel_size, kernel_size)
        if isinstance(stride, int):
            stride = (stride, stride)
        if isinstance(dilation, int):
            dilation = (dilation, dilation)

        assert len(input_shape) in {3, 4}, "input must be a 3d or 4d tensor"
        self.unsqueeze = len(input_shape) == 3

        bz, time, chn1, chn2 = input_shape

        self.depthwise = Conv2d(
            chn2,
            kernel_size,
            input_shape=input_shape,
            stride=stride,
            dilation=dilation,
            padding=padding,
            groups=chn2,
            bias=bias,
        )

        self.pointwise = Conv2d(
            out_channels, kernel_size=(1, 1), input_shape=input_shape,
        )

    def forward(self, x):
        """Returns the output of the convolution.

        Arguments
        ---------
        x : torch.Tensor (batch, time, channel)
            input to convolve. 3d tensors are expected.
        """
        if self.unsqueeze:
            x = x.unsqueeze(1)

        out = self.pointwise(self.depthwise(x))

        if self.unsqueeze:
            out = out.squeeze(1)

        return out


class GaborConv1d(nn.Module):
    """
    This class implements 1D Gabor Convolutions from

    Neil Zeghidour, Olivier Teboul, F{\'e}lix de Chaumont Quitry & Marco Tagliasacchi, "LEAF: A LEARNABLE FRONTEND
    FOR AUDIO CLASSIFICATION", in Proc. of ICLR 2021 (https://arxiv.org/abs/2101.08596)

    Arguments
    ---------
    out_channels : int
        It is the number of output channels.
    kernel_size: int
        Kernel size of the convolutional filters.
    stride : int
        Stride factor of the convolutional filters. When the stride factor > 1,
        a decimation in time is performed.
    padding : str
        (same, valid). If "valid", no padding is performed.
        If "same" and stride is 1, output shape is the same as the input shape.
    padding_mode : str
        This flag specifies the type of padding. See torch.nn documentation
        for more information.
    sample_rate : int,
        Sampling rate of the input signals. It is only used for sinc_conv.
    min_freq : float
        Lowest possible frequency (in Hz) for a filter
    max_freq : float
        Highest possible frequency (in Hz) for a filter
    n_fft: int
        number of FFT bins for initialization
    normalize_energy: bool
        whether to normalize energy at initialization. Default is False
    bias : bool
        If True, the additive bias b is adopted.
    sort_filters: bool
        whether to sort filters by center frequencies. Default is False
    use_legacy_complex: bool
        If False, torch.complex64 data type is used for gabor impulse responses
        If True, computation is performed on two real-valued tensors
    skip_transpose: bool
        If False, uses batch x time x channel convention of speechbrain.
        If True, uses batch x channel x time convention.

    Example
    -------
    >>> inp_tensor = torch.rand([10, 8000])
    >>> # 401 corresponds to a window of 25 ms at 16000 kHz
    >>> gabor_conv = GaborConv1d(
    ...     40, kernel_size=401, stride=1, in_channels=1
    ... )
    >>> #
    >>> out_tensor = gabor_conv(inp_tensor)
    >>> out_tensor.shape
    torch.Size([10, 8000, 40])
    """

    def __init__(
        self,
        out_channels,
        kernel_size,
        stride,
        input_shape=None,
        in_channels=None,
        padding="same",
        padding_mode="constant",
        sample_rate=16000,
        min_freq=60.0,
        max_freq=None,
        n_fft=512,
        normalize_energy=False,
        bias=False,
        sort_filters=False,
        use_legacy_complex=False,
        skip_transpose=False,
    ):
        super(GaborConv1d, self).__init__()
        self.filters = out_channels // 2
        self.kernel_size = kernel_size
        self.stride = stride
        self.padding = padding
        self.padding_mode = padding_mode
        self.sort_filters = sort_filters
        self.sample_rate = sample_rate
        self.min_freq = min_freq
        if max_freq is None:
            max_freq = sample_rate / 2
        self.max_freq = max_freq
        self.n_fft = n_fft
        self.normalize_energy = normalize_energy
        self.use_legacy_complex = use_legacy_complex
        self.skip_transpose = skip_transpose

        if input_shape is None and in_channels is None:
            raise ValueError("Must provide one of input_shape or in_channels")

        if in_channels is None:
            in_channels = self._check_input_shape(input_shape)

        self.kernel = nn.Parameter(self._initialize_kernel())
        if bias:
            self.bias = torch.nn.Parameter(torch.ones(self.filters * 2,))
        else:
            self.bias = None

    def forward(self, x):
        """Returns the output of the Gabor convolution.

        Arguments
        ---------
        x : torch.Tensor (batch, time, channel)
            input to convolve.
        """
        if not self.skip_transpose:
            x = x.transpose(1, -1)

        unsqueeze = x.ndim == 2
        if unsqueeze:
            x = x.unsqueeze(1)

        kernel = self._gabor_constraint(self.kernel)
        if self.sort_filters:
            idxs = torch.argsort(kernel[:, 0])
            kernel = kernel[idxs, :]

        filters = self._gabor_filters(kernel)
        if not self.use_legacy_complex:
            temp = torch.view_as_real(filters)
            real_filters = temp[:, :, 0]
            img_filters = temp[:, :, 1]
        else:
            real_filters = filters[:, :, 0]
            img_filters = filters[:, :, 1]
        stacked_filters = torch.cat(
            [real_filters.unsqueeze(1), img_filters.unsqueeze(1)], dim=1
        )
        stacked_filters = torch.reshape(
            stacked_filters, (2 * self.filters, self.kernel_size)
        )
        stacked_filters = stacked_filters.unsqueeze(1)

        if self.padding == "same":
            x = self._manage_padding(x, self.kernel_size)
        elif self.padding == "valid":
            pass
        else:
            raise ValueError(
                "Padding must be 'same' or 'valid'. Got " + self.padding
            )

        output = F.conv1d(
            x, stacked_filters, bias=self.bias, stride=self.stride, padding=0
        )
        if not self.skip_transpose:
            output = output.transpose(1, -1)
        return output

    def _gabor_constraint(self, kernel_data):
        mu_lower = 0.0
        mu_upper = math.pi
        sigma_lower = (
            4
            * torch.sqrt(
                2.0 * torch.log(torch.tensor(2.0, device=kernel_data.device))
            )
            / math.pi
        )
        sigma_upper = (
            self.kernel_size
            * torch.sqrt(
                2.0 * torch.log(torch.tensor(2.0, device=kernel_data.device))
            )
            / math.pi
        )
        clipped_mu = torch.clamp(
            kernel_data[:, 0], mu_lower, mu_upper
        ).unsqueeze(1)
        clipped_sigma = torch.clamp(
            kernel_data[:, 1], sigma_lower, sigma_upper
        ).unsqueeze(1)
        return torch.cat([clipped_mu, clipped_sigma], dim=-1)

    def _gabor_filters(self, kernel):
        t = torch.arange(
            -(self.kernel_size // 2),
            (self.kernel_size + 1) // 2,
            dtype=kernel.dtype,
            device=kernel.device,
        )
        if not self.use_legacy_complex:
            return gabor_impulse_response(
                t, center=kernel[:, 0], fwhm=kernel[:, 1]
            )
        else:
            return gabor_impulse_response_legacy_complex(
                t, center=kernel[:, 0], fwhm=kernel[:, 1]
            )

    def _manage_padding(self, x, kernel_size):
        # this is the logic that gives correct shape that complies
        # with the original implementation at https://github.com/google-research/leaf-audio

        def get_padding_value(kernel_size):
            """Gets the number of elements to pad."""
            kernel_sizes = (kernel_size,)
            from functools import reduce
            from operator import __add__

            conv_padding = reduce(
                __add__,
                [
                    (k // 2 + (k - 2 * (k // 2)) - 1, k // 2)
                    for k in kernel_sizes[::-1]
                ],
            )
            return conv_padding

        pad_value = get_padding_value(kernel_size)
        x = F.pad(x, pad_value, mode=self.padding_mode, value=0)
        return x

    def _mel_filters(self):
        def _mel_filters_areas(filters):
            peaks, _ = torch.max(filters, dim=1, keepdim=True)
            return (
                peaks
                * (torch.sum((filters > 0).float(), dim=1, keepdim=True) + 2)
                * np.pi
                / self.n_fft
            )

        mel_filters = torchaudio.functional.melscale_fbanks(
            n_freqs=self.n_fft // 2 + 1,
            f_min=self.min_freq,
            f_max=self.max_freq,
            n_mels=self.filters,
            sample_rate=self.sample_rate,
        )
        mel_filters = mel_filters.transpose(1, 0)
        if self.normalize_energy:
            mel_filters = mel_filters / _mel_filters_areas(mel_filters)
        return mel_filters

    def _gabor_params_from_mels(self):
        coeff = torch.sqrt(2.0 * torch.log(torch.tensor(2.0))) * self.n_fft
        sqrt_filters = torch.sqrt(self._mel_filters())
        center_frequencies = torch.argmax(sqrt_filters, dim=1)
        peaks, _ = torch.max(sqrt_filters, dim=1, keepdim=True)
        half_magnitudes = peaks / 2.0
        fwhms = torch.sum((sqrt_filters >= half_magnitudes).float(), dim=1)
        output = torch.cat(
            [
                (center_frequencies * 2 * np.pi / self.n_fft).unsqueeze(1),
                (coeff / (np.pi * fwhms)).unsqueeze(1),
            ],
            dim=-1,
        )
        return output

    def _initialize_kernel(self):
        return self._gabor_params_from_mels()

    def _check_input_shape(self, shape):
        """Checks the input shape and returns the number of input channels.
        """

        if len(shape) == 2:
            in_channels = 1
        elif len(shape) == 3:
            in_channels = 1
        else:
            raise ValueError(
                "GaborConv1d expects 2d or 3d inputs. Got " + str(len(shape))
            )

        # Kernel size must be odd
        if self.kernel_size % 2 == 0:
            raise ValueError(
                "The field kernel size must be an odd number. Got %s."
                % (self.kernel_size)
            )
        return in_channels


def get_padding_elem(L_in: int, stride: int, kernel_size: int, dilation: int):
    """This function computes the number of elements to add for zero-padding.

    Arguments
    ---------
    L_in : int
    stride: int
    kernel_size : int
    dilation : int
    """
    if stride > 1:
        padding = [math.floor(kernel_size / 2), math.floor(kernel_size / 2)]

    else:
        L_out = (
            math.floor((L_in - dilation * (kernel_size - 1) - 1) / stride) + 1
        )
        padding = [
            math.floor((L_in - L_out) / 2),
            math.floor((L_in - L_out) / 2),
        ]
    return padding


def get_padding_elem_transposed(
    L_out: int,
    L_in: int,
    stride: int,
    kernel_size: int,
    dilation: int,
    output_padding: int,
):
    """This function computes the required padding size for transposed convolution

    Arguments
    ---------
    L_out : int
    L_in : int
    stride: int
    kernel_size : int
    dilation : int
    output_padding : int
    """

    padding = -0.5 * (
        L_out
        - (L_in - 1) * stride
        - dilation * (kernel_size - 1)
        - output_padding
        - 1
    )
    return int(padding)<|MERGE_RESOLUTION|>--- conflicted
+++ resolved
@@ -534,20 +534,17 @@
         documentation for more information.
     bias : bool
         If True, the additive bias b is adopted.
-<<<<<<< HEAD
     max_norm: float
         kernel max-norm.
     transpose: bool
         If True, the convolution is done with the format (B, C, H, W).
         If False, the convolution is dine with (B, H, W, C).
-=======
     skip_transpose : bool
         If False, uses batch x time x channel convention of speechbrain.
         If True, uses batch x channel x time convention.
     weight_norm : bool
         If True, use weight normalization,
         to be removed with self.remove_weight_norm() at inference
->>>>>>> 1b5811cf
 
     Example
     -------
@@ -572,13 +569,10 @@
         groups=1,
         bias=True,
         padding_mode="reflect",
-<<<<<<< HEAD
         max_norm=None,
         transpose=False,
-=======
         skip_transpose=False,
         weight_norm=False,
->>>>>>> 1b5811cf
     ):
         super().__init__()
 
@@ -596,12 +590,9 @@
         self.padding = padding
         self.padding_mode = padding_mode
         self.unsqueeze = False
-<<<<<<< HEAD
         self.max_norm = max_norm
         self.transpose = transpose
-=======
         self.skip_transpose = skip_transpose
->>>>>>> 1b5811cf
 
         if input_shape is None and in_channels is None:
             raise ValueError("Must provide one of input_shape or in_channels")
@@ -635,15 +626,12 @@
             input to convolve. 2d or 4d tensors are expected.
 
         """
-<<<<<<< HEAD
         x = x.transpose(1, -1)  # (B, H, W, C)-->(B, C, W, H)
         if self.transpose:
             x = x.transpose(-1, -2)  # (B, C, W, H)-->(B, C, H, W)
-=======
         if not self.skip_transpose:
             x = x.transpose(1, -1)
 
->>>>>>> 1b5811cf
         if self.unsqueeze:
             x = x.unsqueeze(1)
 
@@ -669,16 +657,13 @@
 
         if self.unsqueeze:
             wx = wx.squeeze(1)
-<<<<<<< HEAD
         if self.transpose:
             wx = wx.transpose(-1, -2)  # (B, C, H, W)-->(B, C, W, H)
         wx = wx.transpose(1, -1)  # (B, H, W, C)
-=======
-
+        
         if not self.skip_transpose:
             wx = wx.transpose(1, -1)
 
->>>>>>> 1b5811cf
         return wx
 
     def _manage_padding(
