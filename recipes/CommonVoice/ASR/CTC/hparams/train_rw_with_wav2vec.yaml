# ################################
# Model: wav2vec2 + DNN + CTC
# Augmentation: SpecAugment
# Authors: Titouan Parcollet 2021
# ################################

# Seed needs to be set at top of yaml, before objects with parameters are made
seed: 1234
__set_seed: !!python/object/apply:torch.manual_seed [!ref <seed>]
output_folder: !ref results/wav2vec2_ctc_rw/<seed>
wer_file: !ref <output_folder>/wer.txt
save_folder: !ref <output_folder>/save
train_log: !ref <output_folder>/train_log.txt

# URL for the biggest Fairseq multilingual
wav2vec2_hub: facebook/wav2vec2-large-xlsr-53
wav2vec2_folder: !ref <save_folder>/wav2vec2_checkpoint

# Data files
data_folder: !PLACEHOLDER  # e.g, /localscratch/cv-corpus-5.1-2020-06-22/fr
train_tsv_file: !ref <data_folder>/train.tsv  # Standard CommonVoice .tsv files
dev_tsv_file: !ref <data_folder>/dev.tsv  # Standard CommonVoice .tsv files
test_tsv_file: !ref <data_folder>/test.tsv  # Standard CommonVoice .tsv files
accented_letters: False
language: rw # use 'it' for Italian, 'rw' for Kinyarwanda, 'en' for english
train_csv: !ref <save_folder>/train.csv
valid_csv: !ref <save_folder>/dev.csv
test_csv: !ref <save_folder>/test.csv
skip_prep: False # Skip data preparation

# We remove utterance slonger than 10s in the train/dev/test sets as
# longer sentences certainly correspond to "open microphones".
avoid_if_longer_than: 10.0

# Training parameters
number_of_epochs: 30
lr: 1.0
lr_wav2vec: 0.0001
sorting: ascending
auto_mix_prec: False
sample_rate: 16000
ckpt_interval_minutes: 30 # save checkpoint every N min


# With data_parallel batch_size is split into N jobs
# With DDP batch_size is multiplied by N jobs
# Must be 6 per GPU to fit 32GB of VRAM
batch_size: 12
test_batch_size: 4

dataloader_options:
    batch_size: !ref <batch_size>
    num_workers: 6
test_dataloader_options:
    batch_size: !ref <test_batch_size>
    num_workers: 6

# BPE parameters
token_type: unigram  # ["unigram", "bpe", "char"]
character_coverage: 1.0

# Model parameters
# activation: !name:torch.nn.LeakyReLU
wav2vec_output_dim: 1024
dnn_neurons: 1024
freeze_wav2vec: False
freeze_feature_extractor: False
dropout: 0.15
warmup_steps: 500

# Outputs
output_neurons: 1000  # BPE size, index(blank/eos/bos) = 0

# Decoding parameters
# Be sure that the bos and eos index match with the BPEs ones
blank_index: 0
bos_index: 1
eos_index: 2

#
# Functions and classes
#
epoch_counter: !new:speechbrain.utils.epoch_loop.EpochCounter
    limit: !ref <number_of_epochs>

augmentation: !new:speechbrain.lobes.augment.TimeDomainSpecAugment
    sample_rate: !ref <sample_rate>
    speeds: [95, 100, 105]

enc: !new:speechbrain.nnet.containers.Sequential
    input_shape: [null, null, !ref <wav2vec_output_dim>]
    linear1: !name:speechbrain.nnet.linear.Linear
        n_neurons: !ref <dnn_neurons>
        bias: True
    bn1: !name:speechbrain.nnet.normalization.BatchNorm1d
    activation: !new:torch.nn.LeakyReLU
    drop: !new:torch.nn.Dropout
        p: !ref <dropout>
    linear2: !name:speechbrain.nnet.linear.Linear
        n_neurons: !ref <dnn_neurons>
        bias: True
    bn2: !name:speechbrain.nnet.normalization.BatchNorm1d
    activation2: !new:torch.nn.LeakyReLU
    drop2: !new:torch.nn.Dropout
        p: !ref <dropout>
    linear3: !name:speechbrain.nnet.linear.Linear
        n_neurons: !ref <dnn_neurons>
        bias: True
    bn3: !name:speechbrain.nnet.normalization.BatchNorm1d
    activation3: !new:torch.nn.LeakyReLU

wav2vec2: !new:speechbrain.lobes.models.huggingface_wav2vec.HuggingFaceWav2Vec2
    source: !ref <wav2vec2_hub>
    output_norm: True
    freeze: !ref <freeze_wav2vec>
<<<<<<< HEAD
    save_path: !ref <wav2vec2_folder>
=======
    freeze_feature_extractor: !ref <freeze_feature_extractor>
    save_path: !ref <save_folder>/wav2vec2_checkpoint
>>>>>>> 0423bda8

#####
# Uncomment this block if you prefer to use a Fairseq pretrained model instead
# of a HuggingFace one. Here, we provide an URL that is obtained from the
# Fairseq github for the multilingual XLSR.
#
#wav2vec2_url: https://dl.fbaipublicfiles.com/fairseq/wav2vec/xlsr_53_56k.pt
#wav2vec2: !new:speechbrain.lobes.models.fairseq_wav2vec.FairseqWav2Vec2
#    pretrained_path: !ref <wav2vec2_url>
#    output_norm: True
#    freeze: False
#    save_path: !ref <save_folder>/wav2vec2_checkpoint/model.pt
#####


ctc_lin: !new:speechbrain.nnet.linear.Linear
    input_size: !ref <dnn_neurons>
    n_neurons: !ref <output_neurons>

log_softmax: !new:speechbrain.nnet.activations.Softmax
    apply_log: True

ctc_cost: !name:speechbrain.nnet.losses.ctc_loss
    blank_index: !ref <blank_index>

modules:
    wav2vec2: !ref <wav2vec2>
    enc: !ref <enc>
    ctc_lin: !ref <ctc_lin>

model: !new:torch.nn.ModuleList
    - [!ref <enc>, !ref <ctc_lin>]

model_opt_class: !name:torch.optim.Adadelta
    lr: !ref <lr>
    rho: 0.95
    eps: 1.e-8

wav2vec_opt_class: !name:torch.optim.Adam
    lr: !ref <lr_wav2vec>

lr_annealing_model: !new:speechbrain.nnet.schedulers.NewBobScheduler
    initial_value: !ref <lr>
    improvement_threshold: 0.0025
    annealing_factor: 0.8
    patient: 0

lr_annealing_wav2vec: !new:speechbrain.nnet.schedulers.NewBobScheduler
    initial_value: !ref <lr_wav2vec>
    improvement_threshold: 0.0025
    annealing_factor: 0.9
    patient: 0

checkpointer: !new:speechbrain.utils.checkpoints.Checkpointer
    checkpoints_dir: !ref <save_folder>
    recoverables:
        wav2vec2: !ref <wav2vec2>
        model: !ref <model>
        scheduler_model: !ref <lr_annealing_model>
        scheduler_wav2vec: !ref <lr_annealing_wav2vec>
        counter: !ref <epoch_counter>

train_logger: !new:speechbrain.utils.train_logger.FileTrainLogger
    save_file: !ref <train_log>

error_rate_computer: !name:speechbrain.utils.metric_stats.ErrorRateStats

cer_computer: !name:speechbrain.utils.metric_stats.ErrorRateStats
    split_tokens: True<|MERGE_RESOLUTION|>--- conflicted
+++ resolved
@@ -113,12 +113,8 @@
     source: !ref <wav2vec2_hub>
     output_norm: True
     freeze: !ref <freeze_wav2vec>
-<<<<<<< HEAD
+    freeze_feature_extractor: !ref <freeze_feature_extractor>
     save_path: !ref <wav2vec2_folder>
-=======
-    freeze_feature_extractor: !ref <freeze_feature_extractor>
-    save_path: !ref <save_folder>/wav2vec2_checkpoint
->>>>>>> 0423bda8
 
 #####
 # Uncomment this block if you prefer to use a Fairseq pretrained model instead
